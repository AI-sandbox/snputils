--- conflicted
+++ resolved
@@ -11,25 +11,6 @@
     'admixture_mapping': 'Perform admixture mapping analysis'
 }
 
-<<<<<<< HEAD
-def main(): 
-    arg_list = tuple(sys.argv)
-    assert len(arg_list) > 1, 'Please provide an argument for a tool {"pca", "admixture_mapping", "admixed_simulation"}.'
-    if sys.argv[1] == 'pca':
-        from . import pca
-        sys.exit(pca.plot_and_save_pca(arg_list[2:]))
-    elif sys.argv[1] == 'admixture_mapping':
-        from . import admixture_simulation
-        sys.exit(admixture_simulation.simulate_admixed_individuals(arg_list[2:]))
-    elif sys.argv[1] == "admixed_simulation":
-        from . import admixture_mapping
-        sys.exit(admixture_mapping.admixmap(arg_list[2:]))
-    log.error(f'Invalid argument {arg_list[1]}. Tools available are "pca", "admixture_mapping", and "admixed_simulation".')
-    sys.exit(1)
-
-if __name__ == '__main__':
-    main()
-=======
 def show_help():
     """Display help information for all available tools."""
     print("snputils - Process genomes with ease")
@@ -88,5 +69,4 @@
         return 1
 
 if __name__ == "__main__":
-    sys.exit(main())
->>>>>>> ae601881
+    sys.exit(main())